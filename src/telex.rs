//! The telex method transformation
use crate::processor::{add_tone, modify_letter, remove_tone, Transformation};
use crate::validation::is_valid_word;
use crate::word::Word;
use crate::TransformResult;

use super::processor::{LetterModification, ToneMark};

/// Transform input buffer containing a single word to vietnamese string output using telex mode.
///
/// # Example
/// ```
/// use vi::telex::transform_buffer;
///
/// let mut result = String::new();
/// transform_buffer("vieetj".chars(), &mut result);
/// assert_eq!(result, "việt".to_owned());
/// ```
pub fn transform_buffer<I>(buffer: I, output: &mut String) -> TransformResult
where
    I: IntoIterator<Item = char>,
{
    let mut word = Word::empty();
    let mut ư_inserted_previously = false;
    let mut tone_mark_removed = false;
    let mut letter_modification_removed = false;

    for ch in buffer {
<<<<<<< HEAD
        let fallback = format!("{}{}", word, ch);
=======
        let fallback = format!("{}{}", result, ch);
>>>>>>> 370c417b
        let ch_lowercase = ch.to_ascii_lowercase();

        if ch_lowercase != 'w' {
            ư_inserted_previously = false;
        }

        let transformation = match ch_lowercase {
            's' => add_tone(&mut word, &ToneMark::Acute),
            'f' => add_tone(&mut word, &ToneMark::Grave),
            'r' => add_tone(&mut word, &ToneMark::HookAbove),
            'x' => add_tone(&mut word, &ToneMark::Tilde),
            'j' => add_tone(&mut word, &ToneMark::Underdot),
            'z' => remove_tone(&mut word),
            'a' | 'e' | 'o' if word.vowel.to_ascii_lowercase().contains(ch_lowercase) => {
                modify_letter(&mut word, &LetterModification::Circumflex)
            }
            'w' if ư_inserted_previously => {
<<<<<<< HEAD
                word.replace_last_char(ch);
                Transformation::LetterModificationAdded
=======
                replace_last_char(&mut result, ch);
                Transformation::LetterModificationRemoved
>>>>>>> 370c417b
            }
            'w' => match modify_letter(&mut word, &LetterModification::Horn) {
                Transformation::Ignored | Transformation::LetterModificationRemoved => {
                    match modify_letter(&mut word, &LetterModification::Breve) {
                        Transformation::Ignored | Transformation::LetterModificationRemoved => {
                            let transformation =
                                if word.vowel.is_empty() || word.to_string() == "gi" {
                                    word.push(if ch.is_lowercase() { 'u' } else { 'U' });
                                    let last_index = word.len() - 1;
                                    word.letter_modifications
                                        .push((last_index, LetterModification::Horn));
                                    Transformation::LetterModificationAdded
                                } else {
                                    Transformation::Ignored
                                };
                            ư_inserted_previously = transformation != Transformation::Ignored;
                            transformation
                        }
                        transformation => transformation,
                    }
                }
                transformation => transformation,
            },
            'd' => modify_letter(&mut word, &LetterModification::Dyet),
            _ => Transformation::Ignored,
        };

        if transformation == Transformation::ToneMarkRemoved {
            tone_mark_removed = true;
        }

        if transformation == Transformation::LetterModificationRemoved {
            letter_modification_removed = true;
        }

        let action_performed = match transformation {
            Transformation::Ignored | Transformation::LetterModificationRemoved => false,
            // If tone mark was intentionally removed with z character then it's count as an action.
            Transformation::ToneMarkRemoved => ch_lowercase == 'z',
            _ => true,
        };

        if !action_performed {
<<<<<<< HEAD
            word.push(ch);
        } else if !ư_inserted_previously && !is_valid_word(&word.to_string()) {
            word.set(fallback);
=======
            result.push(ch);
        } else if !ư_inserted_previously && !is_valid_word(&result) {
            result = fallback;
        }

        if is_vowel(ch) {
            reposition_tone_mark(&mut result);
>>>>>>> 370c417b
        }
    }
    output.push_str(&word.to_string());

    TransformResult {
        tone_mark_removed,
        letter_modification_removed,
    }
}<|MERGE_RESOLUTION|>--- conflicted
+++ resolved
@@ -26,11 +26,7 @@
     let mut letter_modification_removed = false;
 
     for ch in buffer {
-<<<<<<< HEAD
         let fallback = format!("{}{}", word, ch);
-=======
-        let fallback = format!("{}{}", result, ch);
->>>>>>> 370c417b
         let ch_lowercase = ch.to_ascii_lowercase();
 
         if ch_lowercase != 'w' {
@@ -48,13 +44,8 @@
                 modify_letter(&mut word, &LetterModification::Circumflex)
             }
             'w' if ư_inserted_previously => {
-<<<<<<< HEAD
                 word.replace_last_char(ch);
-                Transformation::LetterModificationAdded
-=======
-                replace_last_char(&mut result, ch);
                 Transformation::LetterModificationRemoved
->>>>>>> 370c417b
             }
             'w' => match modify_letter(&mut word, &LetterModification::Horn) {
                 Transformation::Ignored | Transformation::LetterModificationRemoved => {
@@ -98,19 +89,9 @@
         };
 
         if !action_performed {
-<<<<<<< HEAD
             word.push(ch);
         } else if !ư_inserted_previously && !is_valid_word(&word.to_string()) {
             word.set(fallback);
-=======
-            result.push(ch);
-        } else if !ư_inserted_previously && !is_valid_word(&result) {
-            result = fallback;
-        }
-
-        if is_vowel(ch) {
-            reposition_tone_mark(&mut result);
->>>>>>> 370c417b
         }
     }
     output.push_str(&word.to_string());
